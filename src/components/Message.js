--- conflicted
+++ resolved
@@ -56,13 +56,7 @@
     if (shouldUpdate) {
       reason = 'message';
     }
-<<<<<<< HEAD
-
-    // seen state is the next most likely thing to change..
-=======
     // read state is the next most likely thing to change..
->>>>>>> 4aef1f46
-
     if (!shouldUpdate && !deepequal(nextProps.readBy, this.props.readBy)) {
       shouldUpdate = true;
       reason = 'readBy';
