--- conflicted
+++ resolved
@@ -120,12 +120,6 @@
     () => renderText(messageTextItem, messageMentionedUsersItem),
     [messageTextItem, messageMentionedUsersItem],
   );
-<<<<<<< HEAD
-=======
-
-  const galleryImages = getImages(message);
-  const attachments = getNonImageAttachments(message);
->>>>>>> 0d71cd84
   const firstGroupStyle = groupStyles ? groupStyles[0] : '';
 
   if (message?.type === 'message.read') {
