/* eslint-disable */
import React, { Component } from 'react';
import PropTypes from 'prop-types';

export default class InfiniteScroll extends Component {
  static propTypes = {
    children: PropTypes.node.isRequired,
    element: PropTypes.node,
    hasMore: PropTypes.bool,
    initialLoad: PropTypes.bool,
    isReverse: PropTypes.bool,
    loader: PropTypes.node,
    loadMore: PropTypes.func.isRequired,
    pageStart: PropTypes.number,
<<<<<<< HEAD
    isLoading: PropTypes.boolean,
=======
    isLoading: PropTypes.bool,
>>>>>>> c46e7518
    ref: PropTypes.func,
    threshold: PropTypes.number,
    useCapture: PropTypes.bool,
    useWindow: PropTypes.bool,
  };

  static defaultProps = {
    element: 'div',
    hasMore: false,
    initialLoad: true,
    isLoading: false,
    pageStart: 0,
    ref: null,
    threshold: 250,
    useWindow: true,
    isReverse: false,
    useCapture: false,
    loader: null,
  };

  constructor(props) {
    super(props);

    this.scrollListener = this.scrollListener.bind(this);
  }

  componentDidMount() {
    this.pageLoaded = this.props.pageStart;
    this.attachScrollListener();
  }

  componentDidUpdate() {
    this.attachScrollListener();
  }

  componentWillUnmount() {
    this.detachScrollListener();
    this.detachMousewheelListener();
  }

  // Set a defaut loader for all your `InfiniteScroll` components
  setDefaultLoader(loader) {
    this.defaultLoader = loader;
  }

  detachMousewheelListener() {
    let scrollEl = window;
    if (this.props.useWindow === false) {
      scrollEl = this.scrollComponent.parentNode;
    }

    scrollEl.removeEventListener(
      'mousewheel',
      this.mousewheelListener,
      this.props.useCapture,
    );
  }

  detachScrollListener() {
    let scrollEl = window;
    if (this.props.useWindow === false) {
      scrollEl = this.getParentElement(this.scrollComponent);
    }

    scrollEl.removeEventListener(
      'scroll',
      this.scrollListener,
      this.props.useCapture,
    );
    scrollEl.removeEventListener(
      'resize',
      this.scrollListener,
      this.props.useCapture,
    );
  }

  getParentElement(el) {
    return el && el.parentNode;
  }

  filterProps(props) {
    return props;
  }

  attachScrollListener() {
    if (
      !this.props.hasMore ||
      this.props.isLoading ||
      !this.getParentElement(this.scrollComponent)
    ) {
      return;
    }

    let scrollEl = window;
    if (this.props.useWindow === false) {
      scrollEl = this.getParentElement(this.scrollComponent);
    }

    scrollEl.addEventListener(
      'mousewheel',
      this.mousewheelListener,
      this.props.useCapture,
    );
    scrollEl.addEventListener(
      'scroll',
      this.scrollListener,
      this.props.useCapture,
    );
    scrollEl.addEventListener(
      'resize',
      this.scrollListener,
      this.props.useCapture,
    );

    if (this.props.initialLoad) {
      this.scrollListener();
    }
  }

  mousewheelListener(e) {
    // Prevents Chrome hangups
    // See: https://stackoverflow.com/questions/47524205/random-high-content-download-time-in-chrome/47684257#47684257
    if (e.deltaY === 1) {
      e.preventDefault();
    }
  }

  scrollListener() {
    const el = this.scrollComponent;
    const scrollEl = window;
    const parentNode = this.getParentElement(el);

    let offset;
    if (this.props.useWindow) {
      const doc =
        document.documentElement || document.body.parentNode || document.body;
      const scrollTop =
        scrollEl.pageYOffset !== undefined
          ? scrollEl.pageYOffset
          : doc.scrollTop;
      if (this.props.isReverse) {
        offset = scrollTop;
      } else {
        offset = this.calculateOffset(el, scrollTop);
      }
    } else if (this.props.isReverse) {
      offset = parentNode.scrollTop;
    } else {
      offset = el.scrollHeight - parentNode.scrollTop - parentNode.clientHeight;
    }

    // Here we make sure the element is visible as well as checking the offset
    if (
      offset < Number(this.props.threshold) &&
      (el && el.offsetParent !== null)
    ) {
      this.detachScrollListener();
      // Call loadMore after detachScrollListener to allow for non-async loadMore functions
      if (typeof this.props.loadMore === 'function') {
        this.props.loadMore((this.pageLoaded += 1));
      }
    }
  }

  calculateOffset(el, scrollTop) {
    if (!el) {
      return 0;
    }

    return (
      this.calculateTopPosition(el) +
      (el.offsetHeight - scrollTop - window.innerHeight)
    );
  }

  calculateTopPosition(el) {
    if (!el) {
      return 0;
    }
    return el.offsetTop + this.calculateTopPosition(el.offsetParent);
  }

  render() {
    const renderProps = this.filterProps(this.props);
    const {
      children,
      element,
      hasMore,
      initialLoad,
      isReverse,
      loader,
      loadMore,
      pageStart,
      ref,
      threshold,
      useCapture,
      useWindow,
      isLoading,
      ...props
    } = renderProps;

    props.ref = (node) => {
      this.scrollComponent = node;
      if (ref) {
        ref(node);
      }
    };

    const childrenArray = [children];
    if (isLoading) {
      if (loader) {
        isReverse ? childrenArray.unshift(loader) : childrenArray.push(loader);
      } else if (this.defaultLoader) {
        isReverse
          ? childrenArray.unshift(this.defaultLoader)
          : childrenArray.push(this.defaultLoader);
      }
    }
    return React.createElement(element, props, childrenArray);
  }
}<|MERGE_RESOLUTION|>--- conflicted
+++ resolved
@@ -12,11 +12,7 @@
     loader: PropTypes.node,
     loadMore: PropTypes.func.isRequired,
     pageStart: PropTypes.number,
-<<<<<<< HEAD
-    isLoading: PropTypes.boolean,
-=======
     isLoading: PropTypes.bool,
->>>>>>> c46e7518
     ref: PropTypes.func,
     threshold: PropTypes.number,
     useCapture: PropTypes.bool,
