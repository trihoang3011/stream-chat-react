<!DOCTYPE html>
<html>
  <head>
    <meta charset="utf-8">
    <meta name="viewport" content="width=device-width, initial-scale=1.0">
    <meta http-equiv="X-UA-Compatible" content="ie=edge">
    <title>React Chat - Docs</title>
    <link rel="icon" type="image/x-icon" href="https://getstream.imgix.net/images/favicons/favicon-96x96.png">
  </head>
  <body>
    <div id="rsg-root"></div>
<<<<<<< HEAD
    <script src="build/bundle.9a5e15b4.js"></script>
=======
    <script src="build/bundle.1a845637.js"></script>
>>>>>>> 2ef8d669
  </body>
</html><|MERGE_RESOLUTION|>--- conflicted
+++ resolved
@@ -9,10 +9,6 @@
   </head>
   <body>
     <div id="rsg-root"></div>
-<<<<<<< HEAD
-    <script src="build/bundle.9a5e15b4.js"></script>
-=======
-    <script src="build/bundle.1a845637.js"></script>
->>>>>>> 2ef8d669
+    <script src="build/bundle.1c35fc50.js"></script>
   </body>
 </html>