// TypeScript Version: 2.8

/** Components */
import * as React from 'react';
import * as Client from 'stream-chat';
import SeamlessImmutable from 'seamless-immutable';
import ReactMarkdown from 'react-markdown';
import * as i18next from 'i18next';
import * as Dayjs from 'dayjs';
import { ReactPlayerProps } from 'react-player';
<<<<<<< HEAD
import {
  ScrollSeekPlaceholderProps,
  ScrollSeekConfiguration,
} from 'react-virtuoso';
=======
import { ScrollSeekConfiguration } from 'react-virtuoso/dist/engines/scrollSeekEngine';
import type {
  Data as EmojiMartData,
  NimbleEmojiIndex,
  NimbleEmojiProps,
  NimblePickerProps,
} from 'emoji-mart';
>>>>>>> 4e0ae366

export type Mute = Client.Mute<StreamChatReactUserType>;
export type AnyType = Record<string, any>;
export type StreamChatReactUserType = AnyType & {
  status?: string;
  image?: string;
  mutes?: Array<Mute>;
};

export type StreamChatReactChannelType = AnyType & {
  image?: string;
  subtitle?: string;
  member_count?: number;
};
export type StreamChatMessageType = AnyType & {
  event?: Client.Event<
    AnyType,
    StreamChatReactChannelType,
    string & {},
    AnyType,
    StreamChatMessageType,
    AnyType,
    StreamChatReactUserType
  >;
};
export type StreamChatReactMessage = Client.Message<
  AnyType,
  StreamChatMessageType,
  StreamChatReactUserType
>;
export type StreamChatReactMessageResponse = Client.MessageResponse<
  AnyType,
  StreamChatReactChannelType,
  string & {},
  StreamChatMessageType,
  AnyType,
  StreamChatReactUserType
>;
export type StreamChatReactClient = Client.StreamChat<
  AnyType,
  StreamChatReactChannelType,
  string & {},
  AnyType,
  StreamChatMessageType,
  AnyType,
  StreamChatReactUserType
>;
export type StreamChatChannelState = Client.ChannelState<
  AnyType,
  StreamChatReactChannelType,
  string & {},
  AnyType,
  StreamChatMessageType,
  AnyType,
  StreamChatReactUserType
>;

export interface ChatContextValue {
  client: StreamChatReactClient;
  channel?: ReturnType<StreamChatReactClient['channel']>;
  setActiveChannel?(
    channel?: ReturnType<StreamChatReactClient['channel']>,
    watchers?: { limit?: number; offset?: number },
    event?: React.SyntheticEvent,
  ): void;
  navOpen?: boolean;
  openMobileNav?(): void;
  closeMobileNav?(): void;
  theme?: string;
  mutes?: Mute[];
}

export interface EmojiConfig {
  emojiData: EmojiMartData;
  commonEmoji: commonEmojiInterface;
  defaultMinimalEmojis: MinimalEmojiInterface[];
  EmojiPicker: React.ElementType<NimblePickerProps>;
  EmojiIndex: NimbleEmojiIndex;
  Emoji: React.ElementType<NimbleEmojiProps>;
  emojiSetDef: {
    spriteUrl: string;
    size: number;
    sheetColumns: number;
    sheetRows: number;
    sheetSize: number;
  };
}

export interface ChannelContextValue extends ChatContextValue {
  Message?: React.ElementType<MessageUIComponentProps>;
  Attachment?: React.ElementType<WrapperAttachmentUIComponentProps>;
  messages?: StreamChatChannelState['messages'];
  typing?: StreamChatChannelState['typing'];
  watchers?: StreamChatChannelState['watchers'];
  members?: StreamChatChannelState['members'];
  read?: Client.ChannelState['read'];
  thread?: ReturnType<StreamChatChannelState['messageToImmutable']> | null;
  online?: boolean;
  watcher_count?: number;
  error?: Error | null;
  // Loading the initial content of the channel
  loading?: boolean;
  // Loading more messages
  loadingMore?: boolean;
  hasMore?: boolean;
  threadLoadingMore?: boolean;
  threadHasMore?: boolean;
  threadMessages?: SeamlessImmutable.ImmutableArray<
    ReturnType<StreamChatChannelState['messageToImmutable']>
  >;

  multipleUploads?: boolean;
  acceptedFiles?: string[];
  maxNumberOfFiles?: number;
  sendMessage?(message: {
    text?: string;
    attachments?: (
      | Client.Attachment<Record<string, unknown>>
      | {
          type: string;
          image_url: string | undefined;
          fallback: string;
        }
      | {
          type: string;
          asset_url: string;
          title: string;
          mime_type: string;
          file_size: number;
        }
    )[];
    mentioned_users?: string[];
    parent?: StreamChatReactMessageResponse;
    id?: string;
  }): Promise<any>;
  editMessage?(
    updatedMessage: StreamChatReactMessage,
  ): Promise<Client.UpdateMessageAPIResponse | void>;
  /** Via Context: The function to update a message, handled by the Channel component */
  updateMessage?(
    updatedMessage: StreamChatReactMessageResponse,
    extraState?: object,
  ): void;
  /** Function executed when user clicks on link to open thread */
  retrySendMessage?(message: Client.Message): Promise<void>;
  removeMessage?(updatedMessage: Client.MessageResponse): void;
  /** Function to be called when a @mention is clicked. Function has access to the DOM event and the target user object */
  onMentionsClick?(e: React.MouseEvent, user: Client.UserResponse[]): void;
  /** Function to be called when hovering over a @mention. Function has access to the DOM event and the target user object */
  onMentionsHover?(e: React.MouseEvent, user: Client.UserResponse[]): void;
  openThread?(
    message: Client.MessageResponse,
    event: React.SyntheticEvent,
  ): void;

  loadMore?(messageLimit?: number): Promise<number>;
  // thread related
  closeThread?(event: React.SyntheticEvent): void;
  loadMoreThread?(): void;

  /** Via Context: The function is called when the list scrolls */
  listenToScroll?(offset: number): void;
  emojiConfig?: EmojiConfig;
}

export interface ChatProps {
  client: Client.StreamChat;
  initialNavOpen?: boolean;
  i18nInstance?: Streami18n;
  theme?: string;
}

export interface ChannelProps {
  channel?: Client.Channel;
  Emoji?: React.ElementType<NimbleEmojiProps>;
  emojiData?: EmojiMartData;
  EmojiIndex?: NimbleEmojiIndex;
  EmojiPicker?: React.ElementType<NimblePickerProps>;
  /** The loading indicator to use */
  LoadingIndicator?: React.ElementType<LoadingIndicatorProps>;
  LoadingErrorIndicator?: React.ElementType<LoadingErrorIndicatorProps>;
  Message?: React.ElementType<MessageUIComponentProps>;
  Attachment?: React.ElementType<WrapperAttachmentUIComponentProps>;
  EmptyPlaceholder?: React.ReactElement;
  mutes?: Client.Mute[];
  multipleUploads?: boolean;
  acceptedFiles?: string[];
  maxNumberOfFiles?: number;

  /** Function to be called when a @mention is clicked. Function has access to the DOM event and the target user object */
  onMentionsClick?(e: React.MouseEvent, user?: Client.UserResponse): void;
  /** Function to be called when hovering over a @mention. Function has access to the DOM event and the target user object */
  onMentionsHover?(e: React.MouseEvent, user?: Client.UserResponse): void;

  /** Override send message request (Advanced usage only) */
  doSendMessageRequest?(
    channelId: string,
    message: Client.Message,
  ): ReturnType<Client.Channel['sendMessage']> | void;
  doMarkReadRequest?(
    channel: Client.Channel,
  ): Promise<Client.MessageResponse> | void;
  /** Override update(edit) message request (Advanced usage only) */
  doUpdateMessageRequest?(
    channelId: string,
    updatedMessage: Client.Message,
  ): Promise<Client.UpdateMessageAPIResponse>;
}

export type ArrayTwoOrMore<T> = {
  0: T;
  1: T;
} & Array<T>;

export type RequireAtLeastOne<T, Keys extends keyof T = keyof T> = Pick<
  T,
  Exclude<keyof T, Keys>
> &
  {
    [K in Keys]-?: Required<Pick<T, K>> & Partial<Pick<T, Exclude<Keys, K>>>;
  }[Keys];

export type PrimitiveFilter = string | number | boolean;

export interface ChannelFilter {
  $and?: ArrayTwoOrMore<RequireAtLeastOne<ChannelFilter>>;
  $eq?: PrimitiveFilter;
  $gt?: PrimitiveFilter;
  $gte?: PrimitiveFilter;
  $in?: PrimitiveFilter[];
  $lt?: PrimitiveFilter;
  $lte?: PrimitiveFilter;
  $ne?: PrimitiveFilter;
  $nin?: PrimitiveFilter[];
  $nor?: ArrayTwoOrMore<RequireAtLeastOne<ChannelFilter>>;
  $or?: ArrayTwoOrMore<RequireAtLeastOne<ChannelFilter>>;
}

export interface ChannelFilters {
  [key: string]: PrimitiveFilter | RequireAtLeastOne<ChannelFilter>;
}

export type AscDesc = 1 | -1;

export interface ChannelSort {
  last_updated?: AscDesc;
  last_message_at?: AscDesc;
  updated_at?: AscDesc;
  created_at?: AscDesc;
  member_count?: AscDesc;
  unread_count?: AscDesc;
  has_unread?: AscDesc;
  [key: string]: AscDesc | undefined;
}

export interface ChannelOptions {
  state?: boolean;
  watch?: boolean;
  limit?: number;
  offset?: number;
  message_limit?: number;
  presence?: boolean;
}

export interface ChannelListProps {
  Avatar?: React.ElementType<AvatarProps>;
  EmptyStateIndicator?: React.ElementType<EmptyStateIndicatorProps>;
  /** The Preview to use, defaults to ChannelPreviewLastMessage */
  Preview?: React.ElementType<ChannelPreviewUIComponentProps>;

  /** The loading indicator to use */
  LoadingIndicator?: React.ElementType<LoadingIndicatorProps>;
  LoadingErrorIndicator?: React.ElementType<ChatDownProps>;
  List?: React.ElementType<ChannelListUIComponentProps>;
  Paginator?: React.ElementType<PaginatorProps>;
  lockChannelOrder?: boolean;
  /**
   * When client receives an event `message.new`, we push that channel to top of the list.
   *
   * But If the channel doesn't exist in the list, then we get the channel from client
   * (client maintains list of watched channels as `client.activeChannels`) and push
   * that channel to top of the list by default. You can disallow this behavior by setting following
   * prop to false. This is quite usefull where you have multiple tab structure and you don't want
   * ChannelList in Tab1 to react to new message on some channel in Tab2.
   *
   * Default value is true.
   */
  allowNewMessagesFromUnfilteredChannels?: boolean;
  onMessageNew?(
    thisArg: React.Dispatch<React.SetStateAction<Client.Channel[]>>,
    e: Client.Event,
  ): void;
  /** Function that overrides default behaviour when users gets added to a channel */
  onAddedToChannel?(
    thisArg: React.Dispatch<React.SetStateAction<Client.Channel[]>>,
    e: Client.Event,
  ): void;
  /** Function that overrides default behaviour when users gets removed from a channel */
  onRemovedFromChannel?(
    thisArg: React.Dispatch<React.SetStateAction<Client.Channel[]>>,
    e: Client.Event,
  ): void;
  onChannelHidden?(
    thisArg: React.Dispatch<React.SetStateAction<Client.Channel[]>>,
    e: Client.Event,
  ): void;
  onChannelVisible?(
    thisArg: React.Dispatch<React.SetStateAction<Client.Channel[]>>,
    e: Client.Event,
  ): void;
  onChannelUpdated?(
    thisArg: React.Dispatch<React.SetStateAction<Client.Channel[]>>,
    e: Client.Event,
  ): void;
  onChannelDeleted?(
    thisArg: React.Dispatch<React.SetStateAction<Client.Channel[]>>,
    e: Client.Event,
  ): void;
  onChannelTruncated?(
    thisArg: React.Dispatch<React.SetStateAction<Client.Channel[]>>,
    e: Client.Event,
  ): void;
  setActiveChannelOnMount?: boolean;
  /**
   * Optional function to filter channels prior to loading in the DOM. Do not use any complex or async logic here that would significantly delay the loading of the ChannelList.
   * We recommend using a pure function with array methods like filter/sort/reduce.
   */
  channelRenderFilterFn?: (channels: Client.Channel[]) => Client.Channel[];
  /** Object containing query filters */
  filters?: Client.ChannelFilters;
  /** Object containing query options */
  options?: Client.ChannelOptions;
  /** Object containing sort parameters */
  sort?: Client.ChannelSort;
  showSidebar?: boolean;
  watchers?: { limit?: number; offset?: number };
  customActiveChannel?: string;
}

export interface ChannelListUIComponentProps {
  /** If channel list ran into error */
  error?: boolean;
  /** If channel list is in loading state */
  loading?: boolean;
  sidebarImage?: string | null;
  showSidebar?: boolean;
  Avatar?: React.ElementType<AvatarProps>;
  /**
   * Loading indicator UI Component. It will be displayed if `loading` prop is true.
   *
   * Defaults to and accepts same props as:
   * [LoadingChannels](https://github.com/GetStream/stream-chat-react/blob/master/src/components/LoadingChannels.js)
   *
   */
  LoadingIndicator?: React.ElementType<LoadingChannelsProps>;
  /**
   * Error indicator UI Component. It will be displayed if `error` prop is true
   *
   * Defaults to and accepts same props as:
   * [ChatDown](https://github.com/GetStream/stream-chat-react/blob/master/src/components/ChatDown.js)
   *
   */
  LoadingErrorIndicator?: React.ElementType<ChatDownProps>;
}

export interface ChannelPreviewProps {
  /** **Available from [chat context](https://getstream.github.io/stream-chat-react/#chat)** */
  channel: Client.Channel;
  /** Current selected channel object */
  activeChannel?: Client.Channel;
  Avatar?: React.ElementType<AvatarProps>;
  /**
   * Available built-in options (also accepts the same props as):
   *
   * 1. [ChannelPreviewCompact](https://getstream.github.io/stream-chat-react/#ChannelPreviewCompact) (default)
   * 2. [ChannelPreviewLastMessage](https://getstream.github.io/stream-chat-react/#ChannelPreviewLastMessage)
   * 3. [ChannelPreviewMessanger](https://getstream.github.io/stream-chat-react/#ChannelPreviewMessanger)
   *
   * The Preview to use, defaults to ChannelPreviewLastMessage
   * */
  Preview?: React.ComponentType<ChannelPreviewUIComponentProps>;
  key: string;
  // Following props is just to make sure preview component gets updated after connection is recovered.
  // It is not actually used anywhere internally
  connectionRecoveredCount?: number;
  channelUpdateCount?: number;
}

export interface ChannelPreviewUIComponentProps extends ChannelPreviewProps {
  /** Title of channel to display */
  displayTitle?: string;
  /** Image of channel to display */
  displayImage?: string;
  /** Latest message's text. */
  latestMessage?: string;
  setActiveChannel?(
    channel?: Client.Channel,
    watchers?: { limit?: number; offset?: number },
    event?: React.SyntheticEvent,
  ): void;

  /** Length of latest message to truncate at */
  latestMessageLength?: number;
  active?: boolean;

  /** Following props are coming from state of ChannelPreview */
  unread?: number;
  lastMessage?: Client.MessageResponse;

  lastRead?: Date;
}

/** Channel custom hooks */
export function useEditMessageHandler(
  doUpdateMessageRequest?: (
    cid: string,
    updatedMessage: Client.Message,
  ) => ReturnType<Client.StreamChat['updateMessage']>,
): (
  updatedMessage: Client.Message,
) => ReturnType<Client.StreamChat['updateMessage']>;

export function useMentionsHandlers(
  onMentionsHover?: (e: React.MouseEvent, user?: Client.UserResponse) => void,
  onMentionsClick?: (e: React.MouseEvent, user?: Client.UserResponse) => void,
): (
  e: React.MouseEvent<HTMLSpanElement>,
  mentioned_users: Client.UserResponse[],
) => void;

export interface PaginatorProps {
  /** callback to load the next page */
  loadNextPage(): void;
  hasNextPage?: boolean;
  /** indicates if there there's currently any refreshing taking place */
  refreshing?: boolean;
}

export interface LoadMorePaginatorProps extends PaginatorProps {
  /** display the items in opposite order */
  reverse: boolean;
  LoadMoreButton: React.ElementType;
}

export interface InfiniteScrollPaginatorProps extends PaginatorProps {
  /** display the items in opposite order */
  reverse?: boolean;
  /** Offset from when to start the loadNextPage call */
  threshold?: number;
  /** The loading indicator to use */
  LoadingIndicator?: React.ElementType<LoadingIndicatorProps>;
}

export interface LoadingIndicatorProps {
  /** The size of the loading icon */
  size?: number;
  /** Set the color of the LoadingIndicator */
  color?: string;
}

export interface LoadingErrorIndicatorProps extends TranslationContextValue {
  error?: Error | null;
}

export interface MMLProps {
  /** mml source string */
  source: string;
  /**
   * submit handler for mml actions
   * @param data {object}
   */
  actionHandler?(data: Record<string, any>): void;
  /** align mml components to left/right */
  align?: 'left' | 'right';
}

export interface AvatarProps {
  /** image url */
  image?: string | null;
  /** name of the picture, used for title tag fallback */
  name?: string;
  /** shape of the avatar, circle, rounded or square */
  shape?: 'circle' | 'rounded' | 'square';
  /** size in pixels */
  size?: number;
  /** onClick handler  */
  onClick?(e: React.MouseEvent): void;
  /** onMouseOver handler */
  onMouseOver?(e: React.MouseEvent): void;
}

export interface DateSeparatorProps extends TranslationContextValue {
  /** The date to format */
  date: Date;
  /** If following messages are not new */
  unread?: boolean;
  /** Set the position of the date in the separator */
  position?: 'left' | 'center' | 'right';
  /** Override the default formatting of the date. This is a function that has access to the original date object. Returns a string or Node  */
  formatDate?(date: Date): string;
}

export interface EmptyStateIndicatorProps extends TranslationContextValue {
  /** List Type */
  listType: string;
}

export interface SendButtonProps {
  /** Function that gets triggered on click */
  sendMessage(e: React.MouseEvent<HTMLButtonElement, MouseEvent>): void;
}

export interface SuggestionListProps {
  className: string;
  component: React.ElementType<unknown> | null;
  dropdownScroll: (item: unknown) => void;
  getSelectedItem: (<D>(item: D) => D) | null;
  getTextToReplace: <D>(item: D) => D;
  itemClassName: string;
  onSelect: (newToken: unknown) => void;
  values: Record<string, unknown>[] | null;
  itemStyle?: React.CSSProperties;
  value?: string;
}

export interface FixedHeightMessageProps {
  message: Client.MessageResponse;
  groupedByUser: boolean;
}

export interface VirtualizedMessageListInternalProps {
  /** **Available from [chat context](https://getstream.github.io/stream-chat-react/#chat)** */
  client: StreamChatReactClient;
  /** **Available from [channel context](https://getstream.github.io/stream-chat-react/#channel)** */
  messages: SeamlessImmutable.ImmutableArray<Client.MessageResponse>;
  /** **Available from [channel context](https://getstream.github.io/stream-chat-react/#channel)** */
  loadMore(messageLimit?: number): Promise<number>;
  /** **Available from [channel context](https://getstream.github.io/stream-chat-react/#channel)** */
  hasMore: boolean;
  /** **Available from [channel context](https://getstream.github.io/stream-chat-react/#channel)** */
  loadingMore: boolean;
  /** Set the limit to use when paginating messages */
  messageLimit?: number;
  /**
   * Group messages belong to the same user if true, otherwise show each message individually, default to false
   * What it does is basically pass down a boolean prop named "groupedByUser" to Message component
   */
  shouldGroupByUser?: boolean;
  /** Custom render function, if passed, certain UI props are ignored */
  customMessageRenderer(
    messageList: SeamlessImmutable.ImmutableArray<Client.MessageResponse>,
    index: number,
  ): React.ReactElement;
  /** Custom UI component to display messages. */
  Message?: React.ElementType<FixedHeightMessageProps>;
  /** Custom UI component to display deleted messages. */
  MessageDeleted?: React.ElementType<MessageDeletedProps>;
  /** Custom UI component to display system messages */
  MessageSystem?: React.ElementType<EventComponentProps>;
  /** The UI Indicator to use when MessageList or ChannelList is empty */
  EmptyStateIndicator?: React.ElementType<EmptyStateIndicatorProps>;
  /** The UI Indicator to use when someone is typing, default to null */
  TypingIndicator?: React.ElementType<TypingIndicatorProps>;
  /** Component to render at the top of the MessageList while loading new messages */
  LoadingIndicator?: React.ElementType<LoadingIndicatorProps>;
  /** Causes the underlying list to render extra content in addition to the necessary one to fill in the visible viewport. */
  overscan?: number;
  /** Performance improvement by showing placeholders if user scrolls fast through list
   * it can be used like this:
   *  {
   *    enter: (velocity) => Math.abs(velocity) > 120,
   *    exit: (velocity) => Math.abs(velocity) < 40,
   *    change: () => null,
   *    placeholder: ({index, height})=> <div style={{height: height + "px"}}>{index}</div>,
   *  }
   *
   *  Note: virtuoso has broken out the placeholder value and instead includes it in its components prop.
   *  TODO: break out placeholder when making other breaking changes.
   */
  scrollSeekPlaceHolder?: ScrollSeekConfiguration & {
    placeholder: React.ComponentType<ScrollSeekPlaceholderProps>;
  };
}

export interface VirtualizedMessageListProps
  extends Partial<VirtualizedMessageListInternalProps> {}

export interface MessageListProps {
  /** Component to render at the top of the MessageList */
  HeaderComponent?: React.ElementType;
  /** Component to render at the top of the MessageList */
  EmptyStateIndicator?: React.ElementType<EmptyStateIndicatorProps>;
  LoadingIndicator?: React.ElementType<LoadingIndicatorProps>;
  TypingIndicator?: React.ElementType<TypingIndicatorProps>;
  /** Date separator component to render  */
  dateSeparator?: React.ElementType<DateSeparatorProps>;
  DateSeparator?: React.ElementType<DateSeparatorProps>;
  disableDateSeparator?: boolean;
  hideDeletedMessages?: boolean;
  /** Turn off grouping of messages by user */
  noGroupByUser?: boolean;
  /** Weather its a thread of no. Default - false  */
  threadList?: boolean;
  /** render HTML instead of markdown. Posting HTML is only allowed server-side */
  unsafeHTML?: boolean;
  messageLimit?: number;
  messageActions?: Array<string>;
  mutes?: Client.Mute[];
  getFlagMessageSuccessNotification?(message: Client.MessageResponse): string;
  getFlagMessageErrorNotification?(message: Client.MessageResponse): string;
  getMuteUserSuccessNotification?(message: Client.MessageResponse): string;
  getMuteUserErrorNotification?(message: Client.MessageResponse): string;
  getPinMessageErrorNotification?(message: Client.MessageResponse): string;
  pinPermissions?: PinPermissions;
  additionalMessageInputProps?: object;
  client?: Client.StreamChat;
  loadMore?(messageLimit?: number): Promise<number>;
  MessageSystem?: React.ElementType;
  messages?: SeamlessImmutable.ImmutableArray<Client.MessageResponse>;
  read?: {
    [user_id: string]: SeamlessImmutable.Immutable<{
      last_read: string;
      user: Client.UserResponse;
    }>;
  };
  hasMore?: boolean;
  loadingMore?: boolean;
  openThread?(): void;
  members?: SeamlessImmutable.Immutable<{
    [user_id: string]: Client.ChannelMemberResponse;
  }>;
  watchers?: SeamlessImmutable.Immutable<{
    [user_id: string]: Client.ChannelMemberResponse;
  }>;
  channel?: Client.Channel;
  retrySendMessage?(message: Client.Message): Promise<void>;

  updateMessage?(
    updatedMessage: Client.MessageResponse,
    extraState?: object,
  ): void;
  removeMessage?(updatedMessage: Client.MessageResponse): void;
  Message?: React.ElementType;
  Attachment?: React.ElementType;
  Avatar?: React.ElementType<AvatarProps>;
  onMentionsClick?(
    e: React.MouseEvent,
    mentioned_users: Client.UserResponse[],
  ): void;
  /** Function to be called when hovering over a @mention. Function has access to the DOM event and the target user object */
  onMentionsHover?(
    e: React.MouseEvent,
    mentioned_users: Client.UserResponse[],
  ): void;
}

export interface ChannelHeaderProps {
  Avatar?: React.ElementType<AvatarProps>;
  image?: string;
  /** Show a little indicator that the channel is live right now */
  live?: boolean;
  /** Set title manually */
  title?: string;
}

export interface MessageInputProps {
  /** Set focus to the text input if this is enabled */
  focus?: boolean;
  /** Disable input */
  disabled?: boolean;
  /** enable/disable firing the typing event */
  disableMentions?: boolean;
  /** enable/disable firing the typing event */
  publishTypingEvent?: boolean;
  /** Grow the textarea while you're typing */
  grow?: boolean;
  /** Max number of rows the textarea is allowed to grow */
  maxRows?: number;

  autocompleteTriggers?: object;

  /** The parent message object when replying on a thread */
  parent?: StreamChatReactMessageResponse;

  /** The component handling how the input is rendered */
  Input?: React.ElementType<MessageInputProps>;

  /** Change the EmojiIcon component */
  EmojiIcon?: React.ElementType;

  /** Change the FileUploadIcon component */
  FileUploadIcon?: React.ElementType;

  /** Change the SendButton component */
  SendButton?: React.ElementType<SendButtonProps>;

  /** Override default suggestion list component */
  SuggestionList?: React.ElementType<SuggestionListProps>;

  /** Override image upload request */
  doImageUploadRequest?(
    file: object,
    channel: Client.Channel,
  ): Promise<Client.SendFileAPIResponse>;

  /** Override file upload request */
  doFileUploadRequest?(
    file: File,
    channel: Client.Channel,
  ): Promise<Client.SendFileAPIResponse>;

  /** Completely override the submit handler (advanced usage only) */
  overrideSubmitHandler?(
    message: object,
    channelCid: string,
  ): Promise<any> | void;
  /**
   * Any additional attrubutes that you may want to add for underlying HTML textarea element.
   * e.g.
   * <MessageInput
   *  additionalTextareaProps={{
   *    maxLength: 10,
   *  }}
   * />
   */
  additionalTextareaProps?: React.TextareaHTMLAttributes;
  /** Message object. If defined, the message passed will be edited, instead of a new message being created */
  message?: Client.MessageResponse;
  /** Callback to clear editing state in parent component */
  clearEditingState?: () => void;
  /** If true, file uploads are disabled. Default: false */
  noFiles?: boolean;
  /** Custom error handler, called when file/image uploads fail. */
  errorHandler?: (e: Error, type: string, file: object) => Promise<any> | void;
}

export type ImageUpload = {
  id: string;
  file: File;
  state: 'finished' | 'failed' | 'uploading';
  previewUri?: string;
  url?: string;
};

export type FileUpload = {
  id: string;
  url: string;
  state: 'finished' | 'failed' | 'uploading';
  file: File;
};

export interface MessageInputState {
  text: string;
  attachments: Client.Attachment[];
  imageOrder: string[];
  imageUploads: SeamlessImmutable.ImmutableObject<{
    [id: string]: ImageUpload;
  }>;
  fileOrder: string[];
  fileUploads: SeamlessImmutable.ImmutableObject<{ [id: string]: FileUpload }>;
  emojiPickerIsOpen: boolean;
  // ids of users mentioned in message
  mentioned_users: Client.UserResponse[];
  numberOfUploads: number;
}

export interface MessageInputUploadsProps extends MessageInputState {
  uploadNewFiles?(files: FileList): void;
  removeImage?(id: string): void;
  uploadImage?(id: string): void;
  removeFile?(id: string): void;
  uploadFile?(id: string): void;
}

export interface MessageInputEmojiPickerProps extends MessageInputState {
  onSelectEmoji(emoji: object): void;
  emojiPickerRef: React.RefObject<HTMLDivElement>;
  small?: boolean;
}

interface MessageInputHookProps {
  isUploadEnabled: boolean;
  maxFilesLeft: number;
  // refs
  textareaRef: React.MutableRefObject<HTMLTextAreaElement | undefined>;
  emojiPickerRef: React.MutableRefObject<HTMLDivElement | null>;
  // handlers
  uploadNewFiles(files: FileList): void;
  removeImage(id: string): void;
  uploadImage(id: string): void;
  removeFile(id: string): void;
  uploadFile(id: string): void;
  onSelectEmoji(emoji: { native: string }): void;
  getUsers(): (
    | ImmutableObject<Client.ChannelMemberAPIResponse<StreamChatReactUserType>>
    | undefined
  )[];
  getCommands(): Client.CommandResponse[] | undefined;
  handleSubmit(event: React.FormEvent | React.MouseEvent): void;
  handleChange(event: React.ChangeEventHandler): void;
  onPaste(event: React.ClipboardEvent): void;
  onSelectItem(item: Client.UserResponse): void;
  openEmojiPicker(): void;
}
export function useMessageInput(
  props: MessageInputProps,
): MessageInputState & MessageInputHookProps;

export interface FileAttachmentProps {
  attachment: Client.Attachment & { asset_url?: string };
}

export interface ExtendedAttachment extends Client.Attachment {
  id?: string;
  asset_url?: string;
  mime_type?: string;
  images?: Array<{
    image_url?: string;
    thumb_url?: string;
  }>;
}

export interface BaseAttachmentUIComponentProps {
  /** The attachment to render */
  /**
		The handler function to call when an action is selected on an attachment.
		Examples include canceling a \/giphy command or shuffling the results.
		*/
  actionHandler?(
    name: string | Record<string, any>,
    value?: string,
    event?: React.BaseSyntheticEvent,
  ): void;
  Card?: React.ComponentType<CardProps>;
  File?: React.ComponentType<FileAttachmentProps>;
  Image?: React.ComponentType<ImageProps>;
  Gallery?: React.ComponentType<GalleryProps>;
  Audio?: React.ComponentType<AudioProps>;
  Media?: React.ComponentType<ReactPlayerProps>;
  AttachmentActions?: React.ComponentType<AttachmentActionsProps>;
}

export interface WrapperAttachmentUIComponentProps
  extends BaseAttachmentUIComponentProps {
  attachments: ExtendedAttachment[];
}

export interface InnerAttachmentUIComponentProps
  extends BaseAttachmentUIComponentProps {
  attachment: ExtendedAttachment;
}

// MessageProps are all props shared between the Message component and the Message UI components (e.g. MessageSimple)
export interface MessageProps extends TranslationContextValue {
  addNotification?(notificationText: string, type: string): any;
  /** The message object */
  message?: StreamChatReactMessageResponse;
  /** The client connection object for connecting to Stream */
  client?: StreamChatReactClient;
  /** A list of users that have read this message **/
  readBy?: Array<Client.UserResponse<StreamChatReactUserType>>;
  /** groupStyles, a list of styles to apply to this message. ie. top, bottom, single etc */
  groupStyles?: Array<string>;
  /** The message rendering component, the Message component delegates its rendering logic to this component */
  Message?: React.ElementType<MessageUIComponentProps>;
  /** Message Deleted rendering component. Optional; if left undefined, the default of the Message rendering component is used */
  MessageDeleted?: React.ElementType<MessageDeletedProps>;

  ReactionSelector?: React.ElementType<ReactionSelectorProps>;
  ReactionsList?: React.ElementType<ReactionsListProps>;
  /** Allows you to overwrite the attachment component */
  Attachment?: React.ElementType<WrapperAttachmentUIComponentProps>;
  Avatar?: React.ElementType<AvatarProps>;
  /** render HTML instead of markdown. Posting HTML is only allowed server-side */
  unsafeHTML?: boolean;
  lastReceivedId?: string | null;
  messageListRect?: DOMRect;
  updateMessage?(
    updatedMessage: StreamChatReactMessageResponse,
    extraState?: object,
  ): void;
  additionalMessageInputProps?: object;
  getFlagMessageSuccessNotification?(message: Client.MessageResponse): string;
  getFlagMessageErrorNotification?(message: Client.MessageResponse): string;
  getMuteUserSuccessNotification?(message: Client.MessageResponse): string;
  getMuteUserErrorNotification?(message: Client.MessageResponse): string;
  getPinMessageErrorNotification?(message: Client.MessageResponse): string;
  /** Override the default formatting of the date. This is a function that has access to the original date object. Returns a string or Node  */
  formatDate?(date: Date): string;
}

export type MessageComponentState = {
  editing: boolean;
};

// MessageComponentProps defines the props for the Message component
export interface MessageComponentProps
  extends MessageProps,
    TranslationContextValue {
  /** The current channel this message is displayed in */
  channel?: Client.Channel;
  /** Function to be called when a @mention is clicked. Function has access to the DOM event and the target user object */
  onMentionsClick?(
    e: React.MouseEvent,
    mentioned_users: Client.UserResponse[],
  ): void;
  /** Function to be called when hovering over a @mention. Function has access to the DOM event and the target user object */
  onMentionsHover?(
    e: React.MouseEvent,
    mentioned_users: Client.UserResponse[],
  ): void;
  /** Function to be called when clicking the user that posted the message. Function has access to the DOM event and the target user object */
  onUserClick?(e: React.MouseEvent, user: Client.User): void;
  /** Function to be called when hovering the user that posted the message. Function has access to the DOM event and the target user object */
  onUserHover?(e: React.MouseEvent, user: Client.User): void;
  messageActions?: Array<string> | boolean;
  members?: SeamlessImmutable.Immutable<{
    [user_id: string]: Client.ChannelMemberResponse<StreamChatReactUserType>;
  }>;
  retrySendMessage?(message: Client.Message): Promise<void>;
  removeMessage?(updatedMessage: Client.MessageResponse): void;
  mutes?: Client.Mute[];
  openThread?(
    message: Client.MessageResponse,
    event: React.SyntheticEvent,
  ): void;
  initialMessage?: boolean;
  threadList?: boolean;
  pinPermissions?: PinPermissions;
}

// MessageUIComponentProps defines the props for the Message UI components (e.g. MessageSimple)
export interface MessageUIComponentProps
  extends MessageProps,
    TranslationContextValue {
  actionsEnabled?: boolean;
  editing?: boolean;
  clearEditingState?(event?: React.BaseSyntheticEvent): void;
  setEditingState?(event?: React.BaseSyntheticEvent): void;
  handleReaction?(reactionType: string, event?: React.BaseSyntheticEvent): void;
  handleEdit?(event?: React.BaseSyntheticEvent): void;
  handleDelete?(event?: React.BaseSyntheticEvent): void;
  handleFlag?(event?: React.BaseSyntheticEvent): void;
  handleMute?(event?: React.BaseSyntheticEvent): void;
  handlePin?(event?: React.BaseSyntheticEvent): void;
  handleAction?(
    name: string,
    value: string,
    event: React.BaseSyntheticEvent,
  ): void;
  handleRetry?(message: Client.Message): void;
  isMyMessage?(message: Client.MessageResponse): boolean;
  isUserMuted?(): boolean;
  handleOpenThread?(event: React.BaseSyntheticEvent): void;
  mutes?: Client.Mute[];
  onMentionsClickMessage?(event: React.MouseEvent): void;
  onMentionsHoverMessage?(event: React.MouseEvent): void;
  onUserClick?(e: React.MouseEvent): void;
  onUserHover?(e: React.MouseEvent): void;
  getMessageActions(): Array<string>;
  channelConfig?: Client.ChannelConfig | Client.ChannelConfigWithInfo;
  threadList?: boolean;
  additionalMessageInputProps?: object;
  initialMessage?: boolean;
  EditMessageInput?: React.FC<MessageInputProps>;
  PinIndicator?: React.FC<PinIndicatorProps>;
}

export type PinIndicatorProps = {
  message?: StreamChatReactMessageResponse;
  t?: i18next.TFunction;
};

export interface MessageDeletedProps extends TranslationContextValue {
  /** The message object */
  message: Client.MessageResponse;
  isMyMessage?(message: Client.MessageResponse): boolean;
}

export interface ThreadProps {
  fullWidth?: boolean;
  autoFocus?: boolean;
  additionalParentMessageProps?: object;
  additionalMessageListProps?: object;
  additionalMessageInputProps?: object;
  Message?: React.ElementType<MessageUIComponentProps>;
  MessageInput?: React.ElementType<MessageInputProps>;
  ThreadHeader?: React.ElementType<ThreadHeaderProps>;
}

export interface ThreadHeaderProps {
  closeThread?(event: React.SyntheticEvent): void;
  t?: i18next.TFunction;
  thread?: ReturnType<StreamChatChannelState['messageToImmutable']> | null;
}

export interface TypingIndicatorProps {
  Avatar?: React.ElementType<AvatarProps>;
  avatarSize?: number;
  threadList?: boolean;
}

export interface ReactionSelectorProps {
  Avatar?: React.ElementType<AvatarProps>;
  /**
   * Array of latest reactions.
   * Reaction object has following structure:
   *
   * ```json
   * {
   *  "type": "love",
   *  "user_id": "demo_user_id",
   *  "user": {
   *    ...userObject
   *  },
   *  "created_at": "datetime";
   * }
   * ```
   * */
  latest_reactions?: Client.ReactionResponse[];
  /**
   * {
   *  'like': 9,
   *  'love': 6,
   *  'haha': 2
   * }
   */
  reaction_counts?: {
    [reaction_type: string]: number;
  };
  own_reactions?: StreamChatReactMessageResponse['own_reactions'];
  /** Enable the avatar display */
  detailedView?: boolean;
  /** Provide a list of reaction options [{name: 'angry', emoji: 'angry'}] */
  reactionOptions?: MinimalEmojiInterface[];
  reverse?: boolean;
  handleReaction?(reactionType: string, event?: React.BaseSyntheticEvent): void;
}

export interface EnojiSetDef {
  spriteUrl: string;
  size: number;
  sheetColumns: number;
  sheetRows: number;
  sheetSize: number;
}

export interface ReactionsListProps {
  /**
   * Array of latest reactions.
   * Reaction object has following structure:
   *
   * ```json
   * {
   *  "type": "love",
   *  "user_id": "demo_user_id",
   *  "user": {
   *    ...userObject
   *  },
   *  "created_at": "datetime";
   * }
   * ```
   * */
  reactions?: Client.ReactionResponse[];
  /**
   * {
   *  'like': 9,
   *  'love': 6,
   *  'haha': 2
   * }
   */
  reaction_counts?: {
    [reaction_type: string]: number;
  };
  own_reactions?: StreamChatReactMessageResponse['own_reactions'];
  /** Provide a list of reaction options [{name: 'angry', emoji: 'angry'}] */
  reactionOptions?: MinimalEmojiInterface[];
  onClick?(): void;
  reverse?: boolean;
  emojiSetDef?: EnojiSetDef;
}

export interface WindowProps {
  /** show or hide the window when a thread is active */
  hideOnThread?: boolean;
  thread?: Client.MessageResponse | boolean;
}

export interface AttachmentActionsProps {
  id: string;
  text: string;
  actions: Client.Action[];
  actionHandler?(
    name: string,
    value: string,
    event: React.BaseSyntheticEvent,
  ): void;
}

export interface AudioProps {
  og: Client.Attachment;
}

export interface CardProps extends TranslationContextValue {
  title?: string;
  title_link?: string;
  og_scrape_url?: string;
  image_url?: string;
  thumb_url?: string;
  text?: string;
  type?: string;
}

export interface ChatAutoCompleteProps {
  rows?: number;
  grow?: boolean;
  maxRows?: number;
  disabled?: boolean;
  disableMentions?: boolean;
  value?: string;
  handleSubmit?(event: React.FormEvent): void;
  onChange?(event: React.ChangeEventHandler): void;
  placeholder?: string;
  LoadingIndicator?: React.ElementType<LoadingIndicatorProps>;
  minChar?: number;
  onSelectItem?(item: any): any;
  commands?: Client.CommandResponse[];
  triggers?: object;
  onFocus?: React.FocusEventHandler;
  onPaste?: React.ClipboardEventHandler;
  additionalTextareaProps?: object;
  innerRef: React.MutableRefObject<HTMLTextAreaElement | undefined>;
  SuggestionList?: React.ElementType<SuggestionListProps>;
}

export interface ChatDownProps extends TranslationContextValue {
  image?: string;
  type: string;
  text?: string;
}

export interface CommandItemProps {
  entity: {
    name?: string | null;
    args?: string | null;
    description?: string | null;
  };
}

export interface EditMessageFormProps
  extends MessageInputProps,
    TranslationContextValue {}
export interface EmoticonItemProps {
  entity: {
    name: string;
    native: string;
  };
}

export interface UserItemProps {
  entity: {
    name?: string | null;
    id?: string | null;
    image?: string | null;
  };
  Avatar?: React.ElementType<AvatarProps>;
}

export interface EventComponentProps {
  message: StreamChatReactMessageResponse;
  Avatar?: React.ElementType<AvatarProps>;
}

export interface GalleryProps {
  images: Client.Attachment[];
}

export interface ImageProps {
  image_url?: string;
  thumb_url?: string;
  fallback?: string;
}

export interface ModalWrapperProps {
  images: { src: string; source: string }[];
  toggleModal: (selectedIndex?: number) => void;
  index?: number;
  modalIsOpen: boolean;
}

export interface InfiniteScrollProps {
  loadMore(): any;
  hasMore?: boolean;
  initialLoad?: boolean;
  isReverse?: boolean;
  pageStart?: number;
  isLoading?: boolean;
  useCapture?: boolean;
  useWindow?: boolean;
  element?: React.ElementType;
  loader?: React.ReactNode;
  threshold?: number;
  children?: any;
  listenToScroll?: (
    offset: number,
    reverseOffset: number,
    threshold: number,
  ) => void;
}

export interface ModalImageProps {
  data: { src: string };
}

export interface ReverseInfiniteScrollProps {
  loadMore(messageLimit?: number): Promise<number>;
  hasMore?: boolean;
  initialLoad?: boolean;
  isReverse?: boolean;
  pageStart?: number;
  isLoading?: boolean;
  useCapture?: boolean;
  useWindow?: boolean;
  element?: React.ElementType;
  loader?: React.ReactNode;
  threshold?: number;
  className?: string;
  /** The function is called when the list scrolls */
  listenToScroll?(
    standardOffset: string | number,
    reverseOffset: string | number,
  ): any;
  listenToScroll?(standardOffset: number, reverseOffset: number): void;
  [elementAttribute: string]: any; // any other prop is applied as attribute to element
}

export interface LoadMoreButtonProps {
  onClick: React.MouseEventHandler;
  refreshing: boolean;
}

export interface LoadingChannelsProps {}

export interface MessageActionsBoxProps {
  message?: Client.MessageResponse;
  /** If the message actions box should be open or not */
  open?: boolean;
  /** If message belongs to current user. */
  mine?: boolean;
  isUserMuted?(): boolean;
  /** DOMRect object for parent MessageList component */
  messageListRect?: DOMRect;
  handleEdit?(event?: React.BaseSyntheticEvent): void;
  handleDelete?(event?: React.BaseSyntheticEvent): void;
  handleFlag?(event?: React.BaseSyntheticEvent): void;
  handleMute?(event?: React.BaseSyntheticEvent): void;
  handlePin?(event?: React.BaseSyntheticEvent): void;
  getMessageActions(): Array<string>;
}
export interface MessageNotificationProps {
  showNotification: boolean;
  onClick: React.MouseEventHandler;
  children?: any;
}
export interface MessageRepliesCountButtonProps
  extends TranslationContextValue {
  labelSingle?: string;
  labelPlural?: string;
  reply_count?: number;
  onClick?: React.MouseEventHandler;
}
export interface ModalProps {
  onClose?(): void;
  open: boolean;
}
export interface SafeAnchorProps {}
export interface SimpleReactionsListProps {
  reactions?: Client.ReactionResponse[];
  /**
   * {
   *  'like': 9,
   *  'love': 6,
   *  'haha': 2
   * }
   */
  reaction_counts?: {
    [reaction_type: string]: number;
  };
  /** Provide a list of reaction options [{name: 'angry', emoji: 'angry'}] */
  reactionOptions?: MinimalEmojiInterface[];
  handleReaction?(reactionType: string): void;
}
export interface TooltipProps {}

export const AttachmentActions: React.FC<AttachmentActionsProps>;
export class Audio extends React.PureComponent<AudioProps, any> {}
export const Card: React.FC<CardProps>;
export class ChatAutoComplete extends React.PureComponent<
  ChatAutoCompleteProps,
  any
> {}
export const ChatDown: React.FC<ChatDownProps>;
export const CommandItem: React.FC<CommandItemProps>;
export const UserItem: React.FC<UserItemProps>;
export const DateSeparator: React.FC<DateSeparatorProps>;
export class EditMessageForm extends React.PureComponent<
  EditMessageFormProps,
  any
> {}
export const EmoticonItem: React.FC<EmoticonItemProps>;
export const EmptyStateIndicator: React.FC<EmptyStateIndicatorProps>;
export const Gallery: React.FC<GalleryProps>;
export const Image: React.FC<ImageProps>;
export const ImageModal: React.FC<ModalWrapperProps>;
export const EventComponent: React.FC<EventComponentProps>;
export class InfiniteScroll extends React.PureComponent<
  InfiniteScrollProps,
  any
> {}

export const LoadMoreButton: React.FC<LoadMoreButtonProps>;
export const LoadingChannels: React.FC<LoadingChannelsProps>;
export const LoadingErrorIndicator: React.FC<LoadingErrorIndicatorProps>;

export class MessageActionsBox extends React.PureComponent<
  MessageActionsBoxProps,
  any
> {}
export const MessageNotification: React.FC<MessageNotificationProps>;
export const MessageRepliesCountButton: React.FC<MessageRepliesCountButtonProps>;
export class Modal extends React.PureComponent<ModalProps, any> {}
export const ModalImage: React.FC<ModalImageProps>;

export class ReverseInfiniteScroll extends React.PureComponent<
  InfiniteScrollProps,
  any
> {}
export class SafeAnchor extends React.PureComponent<SafeAnchorProps, any> {}
export const SendButton: React.FC<SendButtonProps>;
export class SimpleReactionsList extends React.PureComponent<
  SimpleReactionsListProps,
  any
> {}
export const Tooltip: React.FC<TooltipProps>;
export const Chat: React.FC<ChatProps>;
export class Channel extends React.PureComponent<ChannelProps, any> {}
export class Avatar extends React.PureComponent<AvatarProps, any> {}
export class Message extends React.PureComponent<MessageComponentProps, any> {}
export class MessageList extends React.PureComponent<MessageListProps, any> {}
export const VirtualizedMessageList: React.FC<VirtualizedMessageListProps>;
export const ChannelHeader: React.FC<ChannelHeaderProps>;
export class MessageInput extends React.PureComponent<MessageInputProps, any> {}
export class MessageInputLarge extends React.PureComponent<
  MessageInputProps,
  any
> {}
export class MessageInputFlat extends React.PureComponent<
  MessageInputProps,
  any
> {}
export class MessageInputSmall extends React.PureComponent<
  MessageInputProps,
  any
> {}

export class Attachment extends React.PureComponent<WrapperAttachmentUIComponentProps> {}

export class ChannelList extends React.PureComponent<ChannelListProps> {}
export class ChannelListMessenger extends React.PureComponent<
  ChannelListUIComponentProps,
  any
> {}
export class ChannelListTeam extends React.PureComponent<
  ChannelListUIComponentProps,
  any
> {}

export const ChannelPreview: React.FC<ChannelPreviewProps>;

export const ChannelPreviewCompact: React.FC<ChannelPreviewUIComponentProps>;
export const ChannelPreviewMessenger: React.FC<ChannelPreviewUIComponentProps>;
export const ChannelPreviewCountOnly: React.FC<ChannelPreviewUIComponentProps>;
export const ChannelPreviewLastMessage: React.FC<ChannelPreviewUIComponentProps>;
export const ChannelSearch: React.FC<any>;
export const LoadMorePaginator: React.FC<LoadMorePaginatorProps>;
export const InfiniteScrollPaginator: React.FC<InfiniteScrollPaginatorProps>;
export const LoadingIndicator: React.FC<LoadingIndicatorProps>;

export interface MessageCommerceProps
  extends Omit<MessageUIComponentProps, 'EditMessageForm'> {}
export const MessageCommerce: React.FC<MessageCommerceProps>;

export interface MessageLivestreamProps extends MessageUIComponentProps {}
export interface MessageLivestreamActionProps {
  addNotification?(notificationText: string, type: string): any;
  initialMessage?: boolean;
  message?: Client.MessageResponse;
  tDateTimeParser?(datetime: string | number): Dayjs.Dayjs;
  channelConfig?: Client.ChannelConfig | Client.ChannelConfigWithInfo;
  threadList?: boolean;
  handleOpenThread?(event: React.BaseSyntheticEvent): void;
  onReactionListClick?: () => void;
  getMessageActions(): Array<string>;
  messageWrapperRef?: React.RefObject<HTMLElement>;
  setEditingState?(event?: React.BaseSyntheticEvent): void;
  formatDate?(date: Date): string;
}
export const MessageLivestream: React.FC<MessageLivestreamProps>;
export type MessageTeamState = {
  actionsBoxOpen: boolean;
  reactionSelectorOpen: boolean;
};
export interface MessageTeamProps extends MessageUIComponentProps {}
export interface MessageTeamAttachmentsProps {
  Attachment?: React.ElementType<WrapperAttachmentUIComponentProps>;
  message?: Client.MessageResponse;
  handleAction?(
    name: string,
    value: string,
    event: React.BaseSyntheticEvent,
  ): void;
}
export interface MessageTeamStatusProps {
  Avatar?: React.ElementType<AvatarProps>;
  t?: i18next.TFunction;
  threadList?: boolean;
  lastReceivedId?: string | null;
  message?: StreamChatReactMessageResponse;
  readBy?: Array<Client.UserResponse<StreamChatReactUserType>>;
}
export class MessageTeam extends React.PureComponent<
  MessageUIComponentProps,
  MessageTeamState
> {}

export interface MessageSimpleProps
  extends Omit<MessageUIComponentProps, 'PinIndicator'> {}
export interface MessageTimestampProps {
  customClass?: string;
  message?: Client.MessageResponse;
  calendar?: boolean;
  format?: string;
  tDateTimeParser?(datetime: string | number): Dayjs.Dayjs;
  /** Override the default formatting of the date. This is a function that has access to the original date object. Returns a string or Node  */
  formatDate?(date: Date): string;
}

export interface MessageTextProps extends MessageSimpleProps {
  customOptionProps?: Partial<MessageOptionsProps>;
  customInnerClass?: string;
  customWrapperClass?: string;
  onReactionListClick?: () => void;
  theme?: string;
  showDetailedReactions?: boolean;
  messageWrapperRef?: React.RefObject<HTMLElement>;
}

export interface MessageActionsProps {
  addNotification?(notificationText: string, type: string): any;
  handleEdit?(event?: React.BaseSyntheticEvent): void;
  handleDelete?(event?: React.BaseSyntheticEvent): void;
  handleFlag?(event?: React.BaseSyntheticEvent): void;
  handleMute?(event?: React.BaseSyntheticEvent): void;
  handlePin?(event?: React.BaseSyntheticEvent): void;
  pinPermissions?: PinPermissions;
  mutes?: Client.Mute[];
  getMessageActions(): Array<string>;
  getFlagMessageSuccessNotification?(message: Client.MessageResponse): string;
  getFlagMessageErrorNotification?(message: Client.MessageResponse): string;
  getMuteUserSuccessNotification?(message: Client.MessageResponse): string;
  getMuteUserErrorNotification?(message: Client.MessageResponse): string;
  getPinMessageErrorNotification?(message: Client.MessageResponse): string;
  setEditingState?(event?: React.BaseSyntheticEvent): void;
  messageListRect?: DOMRect;
  message?: Client.MessageResponse;
  messageWrapperRef?: React.RefObject<HTMLElement>;
  inline?: boolean;
  customWrapperClass?: string;
}
export interface MessageActionsWrapperProps {
  customWrapperClass?: string;
  inline?: boolean;
  setActionsBoxOpen: (actionsBoxOpen: boolean) => void;
}

export interface MessageOptionsProps {
  getMessageActions(): Array<string>;
  handleOpenThread?(event: React.BaseSyntheticEvent): void;
  initialMessage?: boolean;
  message?: Client.MessageResponse;
  messageWrapperRef?: React.RefObject<HTMLElement>;
  onReactionListClick?: () => void;
  threadList?: boolean;
  displayLeft?: boolean;
  displayReplies?: boolean;
  displayActions?: boolean;
  theme?: string;
}

export const MessageSimple: React.FC<MessageSimpleProps>;

export class MessageDeleted extends React.PureComponent<
  MessageDeletedProps,
  any
> {}

/** Custom Message Hooks **/
export function useActionHandler(
  message: Client.MessageResponse | undefined,
): (
  dataOrName: string | Record<string, any>,
  value?: string,
  event?: BaseSyntheticEvent,
) => Promise<void>;

export function useDeleteHandler(
  message: Client.MessageResponse | undefined,
): (event: React.MouseEvent<HTMLElement>) => Promise<void>;

interface MessageNotificationArguments {
  notify?: MessageComponentProps['addNotification'];
  getSuccessNotification?: MessageComponentProps['getMuteUserSuccessNotification'];
  getErrorNotification?: MessageComponentProps['getMuteUserErrorNotification'];
}
export function useFlagHandler(
  message: Client.MessageResponse | undefined,
  notifications: MessageNotificationArguments,
): (event: React.MouseEvent<HTMLElement>) => Promise<void>;

type CustomMentionHandler = (
  event: React.MouseEvent,
  user: Client.UserResponse[],
) => void;
export function useMentionsHandler(
  message: Client.MessageResponse | undefined,
  customMentionHandler?: {
    onMentionsClick?: CustomMentionHandler;
    onMentionsHover?: CustomMentionHandler;
  },
): {
  onMentionsClick: React.EventHandler<React.SyntheticEvent>;
  onMentionsHover: React.EventHandler<React.SyntheticEvent>;
};
export function useMentionsUIHandler(
  message: Client.MessageResponse | undefined,
  eventHandlers?: {
    onMentionsClick?: React.EventHandler<React.SyntheticEvent>;
    onMentionsHover?: React.EventHandler<React.SyntheticEvent>;
  },
): {
  onMentionsClick: React.EventHandler<React.SyntheticEvent>;
  onMentionsHover: React.EventHandler<React.SyntheticEvent>;
};

export function useMuteHandler(
  message: Client.MessageResponse | undefined,
  notifications: MessageNotificationArguments,
): (event: React.MouseEvent<HTMLElement>) => Promise<void>;

export function useOpenThreadHandler(
  message: Client.MessageResponse | undefined,
  customOpenThread?: (
    message: Client.MessageResponse,
    event: React.SyntheticEvent,
  ) => void,
): (event: React.SyntheticEvent) => void;

export type PinEnabledUserRoles = {
  admin?: boolean;
  anonymous?: boolean;
  channel_member?: boolean;
  channel_moderator?: boolean;
  guest?: boolean;
  member?: boolean;
  moderator?: boolean;
  owner?: boolean;
  user?: boolean;
};

export type PinPermissions = {
  commerce?: PinEnabledUserRoles;
  gaming?: PinEnabledUserRoles;
  livestream?: PinEnabledUserRoles;
  messaging?: PinEnabledUserRoles;
  team?: PinEnabledUserRoles;
  [key: string]: PinEnabledUserRoles;
};

export function usePinHandler(
  message: Client.MessageResponse | undefined,
  pinPermissions: PinPermissions,
  notifications: Omit<MessageNotificationArguments, 'getSuccessNotification'>,
): {
  canPin: boolean;
  handlePin: (event: React.MouseEvent<HTMLElement>) => Promise<void>;
};

export function useReactionHandler(
  message: Client.MessageResponse | undefined,
): (reactionType: string, event: React.MouseEvent) => Promise<void>;

export function useReactionClick(
  message: Client.MessageResponse | undefined,
  reactionSelectorRef: React.RefObject<HTMLDivElement | null>,
  messageWrapperRef?: React.RefObject<HTMLElement | null>,
): {
  onReactionListClick: () => void;
  showDetailedReactions: boolean;
  isReactionEnabled: boolean;
};

export function useRetryHandler(
  customRetrySendMessage?: (message: Client.Message) => Promise<void>,
): (message: Client.Message | undefined) => Promise<void>;

type UserEventHandler = (e: React.MouseEvent, user: Client.User) => void;
export function useUserHandler(
  message: Client.MessageResponse | undefined,
  eventHandlers: {
    onUserClickHandler?: UserEventHandler;
    onUserHoverHandler?: UserEventHandler;
  },
): {
  onUserClick: React.EventHandler<React.SyntheticEvent>;
  onUserHover: React.EventHandler<React.SyntheticEvent>;
};

interface UserRoles {
  isMyMessage: boolean;
  isAdmin: boolean;
  isModerator: boolean;
  isOwner: boolean;
}
interface UserCapabilities {
  canEditMessage: boolean;
  canDeleteMessage: boolean;
}
export function useUserRole(
  message: Client.MessageResponse | undefined,
): UserRoles & UserCapabilities;

export const Thread: React.FC<ThreadProps>;

export const TypingIndicator: React.FC<TypingIndicatorProps>;
export class ReactionSelector extends React.PureComponent<
  ReactionSelectorProps,
  any
> {}
export class ReactionsList extends React.PureComponent<
  ReactionsListProps,
  any
> {}
export const Window: React.FC<WindowProps>;

/** Utils */
export const emojiSetDef: emojiSetDefInterface;
export interface emojiSetDefInterface {
  emoticons: [];
  short_names: [];
  custom: boolean;
}

export const commonEmoji: commonEmojiInterface;
export interface commonEmojiInterface {
  emoticons: [];
  short_names: [];
  custom: boolean;
}

export const defaultMinimalEmojis: MinimalEmojiInterface[];
export interface MinimalEmojiInterface
  extends commonEmojiInterface,
    emojiSetDefInterface {
  id: string;
  name: string;
  colons: string;
  sheet_x: number;
  sheet_y: number;
}

export function renderText(
  messageText?: string,
  mentioned_users?: Client.UserResponse[],
): ReactMarkdown;
export function smartRender(
  ElementOrComponentOrLiteral: ElementOrComponentOrLiteral,
  props?: {},
  fallback?: ElementOrComponentOrLiteral,
): React.Component<{}, {}>;
export type ElementOrComponentOrLiteral =
  | string
  | boolean
  | number
  | React.ElementType
  | null
  | undefined;

/**
 * {
 *  edit: 'edit',
 *  delete: 'delete',
 *  flag: 'flag',
 *  mute: 'mute',
 * }
 */
export const MESSAGE_ACTIONS: {
  [key: string]: string;
};

/** Context */
export const ChatContext: React.Context<ChatContextValue>;

/**
 * const CustomMessage = withChatContext<MessageUIComponentProps & ChatContextValue>(
 *  class CustomMessageComponent extends React.Component<MessageUIComponentProps & ChatContextValue> {
 *    render() {
 *      return (
 *        <div>Custom Message : {this.props.message.text}</div>
 *      )
 *    }
 *  }
 * )
 */
export function withChatContext<T>(
  OriginalComponent: React.ElementType<T>,
): React.ElementType<T>;

export const ChannelContext: React.Context<ChannelContextValue>;

/**
 * const CustomMessage = withChannelContext<MessageUIComponentProps & ChannelContextValue>(
 *  class CustomMessageComponent extends React.Component<MessageUIComponentProps & ChannelContextValue> {
 *    render() {
 *      return (
 *        <div>Custom Message : {this.props.message.text}</div>
 *      )
 *    }
 *  }
 * )
 */
export function withChannelContext<T>(
  OriginalComponent: React.ElementType<T>,
): React.ElementType<T>;

declare function withTranslationContext<T>(
  OriginalComponent: React.ElementType<T>,
): React.ElementType<T>;
export interface TranslationContext
  extends React.Context<TranslationContextValue> {}
export interface TranslationContextValue {
  t?: i18next.TFunction;
  tDateTimeParser?(datetime: string | number): Dayjs.Dayjs;
  userLanguage?: string;
}

export interface Streami18nOptions {
  language: string;
  disableDateTimeTranslations?: boolean;
  translationsForLanguage?: object;
  debug?: boolean;
  logger?(msg: string): any;
  dayjsLocaleConfigForLanguage?: object;
  DateTimeParser?(): object;
}

export interface Streami18nTranslators {
  t: i18next.TFunction;
  tDateTimeParser?(datetime?: string | number): object;
}

export class Streami18n {
  constructor(options?: Streami18nOptions);

  init(): Promise<Streami18nTranslators>;
  validateCurrentLanguage(): void;
  geti18Instance(): i18next.i18n;
  getAvailableLanguages(): Array<string>;
  getTranslations(): Array<string>;
  getTranslators(): Promise<Streami18nTranslators>;
  registerTranslation(
    key: string,
    translation: object,
    customDayjsLocale?: Partial<ILocale>,
  ): void;
  addOrUpdateLocale(key: string, config: Partial<ILocale>): void;
  setLanguage(language: string): Promise<void>;
  localeExists(language: string): boolean;
  registerSetLanguageCallback(callback: (t: i18next.TFunction) => void): void;
}

export const enTranslations: object;
export const nlTranslations: object;
export const ruTranslations: object;
export const trTranslations: object;
export const frTranslations: object;
export const hiTranslations: object;
export const itTranslations: object;<|MERGE_RESOLUTION|>--- conflicted
+++ resolved
@@ -8,20 +8,16 @@
 import * as i18next from 'i18next';
 import * as Dayjs from 'dayjs';
 import { ReactPlayerProps } from 'react-player';
-<<<<<<< HEAD
 import {
   ScrollSeekPlaceholderProps,
   ScrollSeekConfiguration,
 } from 'react-virtuoso';
-=======
-import { ScrollSeekConfiguration } from 'react-virtuoso/dist/engines/scrollSeekEngine';
 import type {
   Data as EmojiMartData,
   NimbleEmojiIndex,
   NimbleEmojiProps,
   NimblePickerProps,
 } from 'emoji-mart';
->>>>>>> 4e0ae366
 
 export type Mute = Client.Mute<StreamChatReactUserType>;
 export type AnyType = Record<string, any>;
