--- conflicted
+++ resolved
@@ -16,11 +16,8 @@
 } from 'emoji-mart';
 import type { TranslationLanguages } from 'stream-chat';
 
-<<<<<<< HEAD
 import type { UnknownType } from './types';
-=======
 import type { ChannelStateReducerAction } from '../src/components/Channel/types';
->>>>>>> d936e302
 
 export type Mute = Client.Mute<StreamChatReactUserType>;
 
